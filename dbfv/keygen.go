--- conflicted
+++ resolved
@@ -1,7 +1,3 @@
-<<<<<<< HEAD
-// Package dbfv implements a distributed (or threshold) version of the BFV scheme that enables secure multiparty computation solutions with secret-shared secret keys.
-=======
->>>>>>> 80efe8b2
 package dbfv
 
 import (
