package dckks

import (
<<<<<<< HEAD
	"github.com/lca1/lattigo/ring"
=======
	"github.com/ldsec/lattigo/ckks"
	"github.com/ldsec/lattigo/ring"
>>>>>>> fe7d2deb
	"math"
)

// EkgProtocolNaive is a structure storing the parameters for the naive EKG protocol.
type EkgProtocolNaive struct {
	context         *ring.Context
	gaussianSampler *ring.KYSampler
	ternarySampler  *ring.TernarySampler
	bitDecomp       uint64
	bitLog          uint64
	polypool        *ring.Poly
}

// NewEkgProtocolNaive creates a new EkgProtocolNaive object that will be used to generate a collective evaluation-key
// among j parties in the given context with the given bit-decomposition.
func NewEkgProtocolNaive(context *ring.Context, bitDecomp uint64) *EkgProtocolNaive {
	ekg := new(EkgProtocolNaive)
	ekg.context = context
	ekg.gaussianSampler = context.NewKYSampler(3.19, 19)
	ekg.ternarySampler = context.NewTernarySampler()
	ekg.bitDecomp = bitDecomp
	ekg.bitLog = uint64(math.Ceil(float64(60) / float64(bitDecomp)))
	ekg.polypool = context.NewPoly()
	return ekg
}

// GenSamples is the first of two rounds of the naive EKG protocol. Using the shared public key "cpk",
// each party generates a pseudo-encryption of s*w of the form :
//
// [cpk[0]*u_i + s_i * w + e_0i, cpk[1]*u_i + e_1i]
//
// and broadcasts it to all other j-1 parties.
func (ekg *EkgProtocolNaive) GenSamples(sk *ring.Poly, pk [2]*ring.Poly) [][][2]*ring.Poly {

	h := make([][][2]*ring.Poly, len(ekg.context.Modulus))

	mredParams := ekg.context.GetMredParams()

	for i, qi := range ekg.context.Modulus {

		h[i] = make([][2]*ring.Poly, ekg.bitLog)

		for w := uint64(0); w < ekg.bitLog; w++ {

			// h_0 = e0
			h[i][w][0] = ekg.gaussianSampler.SampleNTTNew()
			// h_1 = e1
			h[i][w][1] = ekg.gaussianSampler.SampleNTTNew()

			// h_0 = e0 + [sk*w*(qiBarre*qiStar)%qi = 1<<w, else 0]
			for j := uint64(0); j < ekg.context.N; j++ {
				h[i][w][0].Coeffs[i][j] += ring.PowerOf2(sk.Coeffs[i][j], ekg.bitDecomp*w, qi, mredParams[i])
			}

			// u
			ekg.ternarySampler.SampleMontgomeryNTT(0.5, ekg.polypool)

			// h_0 = pk_0 * u + e0 + sk*w*(qiBarre*qiStar)%qi
			ekg.context.MulCoeffsMontgomeryAndAdd(pk[0], ekg.polypool, h[i][w][0])
			// h_1 = pk_1 * u + e1 + sk*w*(qiBarre*qiStar)%qi
			ekg.context.MulCoeffsMontgomeryAndAdd(pk[1], ekg.polypool, h[i][w][1])
		}
	}

	ekg.polypool.Zero()

	return h

}

// Aggregate is the first part of the second and last round of the naive EKG protocol. Uppon receiving the j-1 elements, each party computes :
//
// [sum(cpk[0]*u_j + s_j * w + e_0j), sum(cpk[1]*u_j + e_1j)]
//
// = [cpk[0]*u + s * w + e_0, cpk[1]*u + e_1]
//
// Using this intermediate result, each party computes :
//
// [s_i * (cpk[0]*u + s * w + e_0) + v_i*cpk[0] + e_2i, s_i*(cpk[1]*u + e_1) + cpk[1] * v_i + e_3i]
//
// = [ cpk[0] * (u*s_i) + (s*s_i) * w + (s_i*e_0) + v_i*cpk[0] + e_2i, cpk[1]*u*s_i + (s_i*e_1) + cpk[1] * v_i + e_3i]
//
// And party broadcast this last result to the other j-1 parties.
func (ekg *EkgProtocolNaive) Aggregate(sk *ring.Poly, pk [2]*ring.Poly, samples [][][][2]*ring.Poly) [][][2]*ring.Poly {

	h := make([][][2]*ring.Poly, len(ekg.context.Modulus))

	for i := range h {

		h[i] = make([][2]*ring.Poly, ekg.bitLog)

		for w := uint64(0); w < ekg.bitLog; w++ {

			h[i][w][0] = samples[0][i][w][0].CopyNew()
			h[i][w][1] = samples[0][i][w][1].CopyNew()

			// h_0 = sum(samples[0])
			// h_1 = sum(samples[1])
			for j := 1; j < len(samples); j++ {
				ekg.context.AddNoMod(h[i][w][0], samples[j][i][w][0], h[i][w][0])
				ekg.context.AddNoMod(h[i][w][1], samples[j][i][w][1], h[i][w][1])

				if j&7 == 7 {
					ekg.context.Reduce(h[i][w][0], h[i][w][0])
					ekg.context.Reduce(h[i][w][1], h[i][w][1])
				}
			}

			if (len(samples)-1)&7 == 7 {
				ekg.context.Reduce(h[i][w][0], h[i][w][0])
				ekg.context.Reduce(h[i][w][1], h[i][w][1])
			}

			// h_0 = sum(samples[0]) * sk
			// h_1 = sum(samples[1]) * sk
			ekg.context.MulCoeffsMontgomery(h[i][w][0], sk, h[i][w][0])
			ekg.context.MulCoeffsMontgomery(h[i][w][1], sk, h[i][w][1])

			// v
			ekg.ternarySampler.SampleMontgomeryNTT(0.5, ekg.polypool)

			// h_0 = sum(samples[0]) * sk + pk0 * v
			ekg.context.MulCoeffsMontgomeryAndAdd(pk[0], ekg.polypool, h[i][w][0])

			// h_1 = sum(samples[1]) * sk + pk1 * v
			ekg.context.MulCoeffsMontgomeryAndAdd(pk[1], ekg.polypool, h[i][w][1])

			// h_0 = sum(samples[0]) * sk + pk0 * v + e2
			ekg.gaussianSampler.SampleNTT(ekg.polypool)
			ekg.context.Add(h[i][w][0], ekg.polypool, h[i][w][0])

			// h_1 = sum(samples[1]) * sk + pk1 * v + e3
			ekg.gaussianSampler.SampleNTT(ekg.polypool)
			ekg.context.Add(h[i][w][1], ekg.polypool, h[i][w][1])
		}
	}

	ekg.polypool.Zero()

	return h
}

// Finalize is the second part of the second and last round of the naive EKG protocol. Uppon receiving the j-1 elements,
// each party computes :
//
// [ sum(cpk[0] * (u*s_i) + (s*s_i) * w + (s_i*e_0) + v_i*cpk[0] + e_2i), sum(cpk[1]*u*s_i + (s_i*e_1) + cpk[1] * v_i + e_3i)]
//
// = [cpk[0] * (s*u + v) + (s^2 * w) + s*e_0 + e_2, ckp[1] * (s*u + v) + s*e_1 + e_3]
//
// = [-s*b + s^2 * w - (s*u + b) * e_cpk + s*e_0 + e_2, b + s*e_1 + e_3]
func (ekg *EkgProtocolNaive) Finalize(h [][][][2]*ring.Poly) [][][2]*ring.Poly {

	evaluationKey := make([][][2]*ring.Poly, len(ekg.context.Modulus))

	for i := range ekg.context.Modulus {

		evaluationKey[i] = make([][2]*ring.Poly, ekg.bitLog)

		for w := uint64(0); w < ekg.bitLog; w++ {

			evaluationKey[i][w][0] = h[0][i][w][0].CopyNew()
			evaluationKey[i][w][1] = h[0][i][w][1].CopyNew()

			for j := 1; j < len(h); j++ {
				ekg.context.AddNoMod(evaluationKey[i][w][0], h[j][i][w][0], evaluationKey[i][w][0])
				ekg.context.AddNoMod(evaluationKey[i][w][1], h[j][i][w][1], evaluationKey[i][w][1])

				if j&7 == 7 {
					ekg.context.Reduce(evaluationKey[i][w][0], evaluationKey[i][w][0])
					ekg.context.Reduce(evaluationKey[i][w][1], evaluationKey[i][w][1])
				}
			}

			if (len(h)-1)&7 == 7 {
				ekg.context.Reduce(evaluationKey[i][w][0], evaluationKey[i][w][0])
				ekg.context.Reduce(evaluationKey[i][w][1], evaluationKey[i][w][1])
			}

			ekg.context.MForm(evaluationKey[i][w][0], evaluationKey[i][w][0])
			ekg.context.MForm(evaluationKey[i][w][1], evaluationKey[i][w][1])
		}
	}

	return evaluationKey
}<|MERGE_RESOLUTION|>--- conflicted
+++ resolved
@@ -1,12 +1,7 @@
 package dckks
 
 import (
-<<<<<<< HEAD
-	"github.com/lca1/lattigo/ring"
-=======
-	"github.com/ldsec/lattigo/ckks"
 	"github.com/ldsec/lattigo/ring"
->>>>>>> fe7d2deb
 	"math"
 )
 
