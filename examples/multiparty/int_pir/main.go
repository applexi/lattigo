--- conflicted
+++ resolved
@@ -282,16 +282,11 @@
 
 		P[i].sk = kgen.GenSecretKeyNew()
 
-<<<<<<< HEAD
+
 		P[i].input = make([]uint64, params.N())
 		for j := range P[i].input {
+      /* #nosec G115 -- i cannot be negative */
 			P[i].input[j] = uint64(i)
-=======
-		pi.input = make([]uint64, params.N())
-		for j := range pi.input {
-			/* #nosec G115 -- i cannot be negative */
-			pi.input[j] = uint64(i)
->>>>>>> b98d8915
 		}
 	}
 
